import { Module } from '@nestjs/common';
import { SequelizeModule } from '@nestjs/sequelize';
import { ConfigModule, ConfigService } from '@nestjs/config';
import { AdminUser } from '../../models/admin-user.model';
import { UserSession } from '../../models/user-session.model';
import { SystemLog } from '../../models/system-log.model';

@Module({
  imports: [
    SequelizeModule.forRootAsync({
      imports: [ConfigModule], 
      useFactory: (configService: ConfigService) => ({
        dialect: 'postgres',
        host: configService.get('DB_HOST'),
        port: +configService.get('DB_PORT') || 5432,
        username: configService.get('DB_USERNAME') || 'postgres',
        password: configService.get('DB_PASSWORD') || 'postgres',
        database: configService.get('DB_DATABASE') || 'petpro_vendor_dev',
        models: [AdminUser, UserSession, SystemLog],
        autoLoadModels: true,
<<<<<<< HEAD
        synchronize: false, // Disable auto sync, use migrations only
        logging: configService.get('NODE_ENV') !== 'production' ? console.log : false,
        define: {
          timestamps: true,
          underscored: true,
        },
        dialectOptions: {
          ssl: configService.get('DB_HOST') && configService.get('DB_HOST').includes('rds.amazonaws.com') ? {
            require: true,
            rejectUnauthorized: false
          } : false
        },
        pool: {
          max: 20,
          min: 5,
          acquire: 60000,
          idle: 10000,
        },
=======
        synchronize: true,
        logging: false,
>>>>>>> 34e1e52c
      }),
      inject: [ConfigService],
    }),
  ],
})
export class DatabaseModule {}<|MERGE_RESOLUTION|>--- conflicted
+++ resolved
@@ -8,7 +8,7 @@
 @Module({
   imports: [
     SequelizeModule.forRootAsync({
-      imports: [ConfigModule], 
+      imports: [ConfigModule],
       useFactory: (configService: ConfigService) => ({
         dialect: 'postgres',
         host: configService.get('DB_HOST'),
@@ -18,7 +18,6 @@
         database: configService.get('DB_DATABASE') || 'petpro_vendor_dev',
         models: [AdminUser, UserSession, SystemLog],
         autoLoadModels: true,
-<<<<<<< HEAD
         synchronize: false, // Disable auto sync, use migrations only
         logging: configService.get('NODE_ENV') !== 'production' ? console.log : false,
         define: {
@@ -37,13 +36,9 @@
           acquire: 60000,
           idle: 10000,
         },
-=======
-        synchronize: true,
-        logging: false,
->>>>>>> 34e1e52c
       }),
       inject: [ConfigService],
     }),
   ],
 })
-export class DatabaseModule {}+export class DatabaseModule { }
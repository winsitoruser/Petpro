--- conflicted
+++ resolved
@@ -10,10 +10,6 @@
   imports: [SequelizeModule.forFeature([AdminUser, UserSession, SystemLog])],
   controllers: [DashboardController],
   providers: [DashboardService],
-<<<<<<< HEAD
   exports: [DashboardService],
-=======
-  exports: [DashboardService]
->>>>>>> 34e1e52c
 })
-export class DashboardModule {}+export class DashboardModule { }
import { NestFactory } from '@nestjs/core';
import { ValidationPipe } from '@nestjs/common';
import { AppModule } from './app.module';
<<<<<<< HEAD
import { Sequelize } from 'sequelize-typescript';
=======
import { ResponseInterceptor } from './common/interceptors/response.interceptor';
import { AllExceptionsFilter } from './common/filters/all-exceptions.filter';
>>>>>>> 34e1e52c

async function bootstrap() {
  // Create HTTP app
  const app = await NestFactory.create(AppModule);

<<<<<<< HEAD
  // Run migrations automatically
  try {
    const sequelize = app.get(Sequelize);
    await sequelize.authenticate();
    console.log('Database connection established successfully');
    
    const { execSync } = require('child_process');
    const path = require('path');
    
    // Run migrations
    const configPath = path.join(process.cwd(), 'sequelize.config.js');
    const migrationsPath = path.join(process.cwd(), 'src/database/migrations');
    
    console.log('Running database migrations...');
    execSync(`npx sequelize-cli db:migrate --config ${configPath} --migrations-path ${migrationsPath}`, {
      stdio: 'inherit',
      env: { ...process.env, NODE_ENV: process.env.NODE_ENV || 'development' }
    });
    console.log('Database migrations completed successfully');
  } catch (error) {
    console.error('Database migration failed:', error.message);
    process.exit(1);
  }
=======
  // Global interceptor
  app.useGlobalInterceptors(new ResponseInterceptor());

  // Global exception filter
  app.useGlobalFilters(new AllExceptionsFilter());
>>>>>>> 34e1e52c
  
  app.useGlobalPipes(
    new ValidationPipe({
      whitelist: true,
      forbidNonWhitelisted: true,
      transform: true,
    }),
  );

  // Redis service communication handled via RedisModule (if needed)

  const port = process.env.PORT || 3005;
  await app.listen(port);
  console.log(`Admin service running on port ${port}`);
}
bootstrap();<|MERGE_RESOLUTION|>--- conflicted
+++ resolved
@@ -1,31 +1,25 @@
 import { NestFactory } from '@nestjs/core';
 import { ValidationPipe } from '@nestjs/common';
 import { AppModule } from './app.module';
-<<<<<<< HEAD
 import { Sequelize } from 'sequelize-typescript';
-=======
-import { ResponseInterceptor } from './common/interceptors/response.interceptor';
-import { AllExceptionsFilter } from './common/filters/all-exceptions.filter';
->>>>>>> 34e1e52c
 
 async function bootstrap() {
   // Create HTTP app
   const app = await NestFactory.create(AppModule);
 
-<<<<<<< HEAD
   // Run migrations automatically
   try {
     const sequelize = app.get(Sequelize);
     await sequelize.authenticate();
     console.log('Database connection established successfully');
-    
+
     const { execSync } = require('child_process');
     const path = require('path');
-    
+
     // Run migrations
     const configPath = path.join(process.cwd(), 'sequelize.config.js');
     const migrationsPath = path.join(process.cwd(), 'src/database/migrations');
-    
+
     console.log('Running database migrations...');
     execSync(`npx sequelize-cli db:migrate --config ${configPath} --migrations-path ${migrationsPath}`, {
       stdio: 'inherit',
@@ -36,14 +30,7 @@
     console.error('Database migration failed:', error.message);
     process.exit(1);
   }
-=======
-  // Global interceptor
-  app.useGlobalInterceptors(new ResponseInterceptor());
 
-  // Global exception filter
-  app.useGlobalFilters(new AllExceptionsFilter());
->>>>>>> 34e1e52c
-  
   app.useGlobalPipes(
     new ValidationPipe({
       whitelist: true,
